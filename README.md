# ChatOrbit – Token-based two-person chat

A lightweight rebuild of ChatOrbit focused on issuing limited-use chat tokens and connecting exactly two devices in an
end-to-end session. The backend only mints tokens, validates joins, and relays encrypted message bundles; the frontend provides
an elegant control surface for the host and guest.
<<<<<<< HEAD

## What’s inside

| Layer     | Stack                                              | Highlights |
|-----------|----------------------------------------------------|------------|
| Frontend  | Next.js 14 (App Router), React, handcrafted CSS    | Landing page for issuing/redeeming tokens and a responsive chat workspace with countdown + connection state |
| Backend   | FastAPI, SQLAlchemy ORM (SQLite)                   | Token issuance (10/hour rate limit), session lifecycle management, WebSocket bridge for message exchange & deletion |
| Infra     | Docker Compose (frontend + backend)                | Hot reload for local development with a single `docker compose up` |

## Local development

1. **Install frontend dependencies**
   ```bash
   # Install Corepack if your Node.js distribution does not bundle it
   npm install -g corepack  # optional – only needed when `corepack` is missing
   corepack enable pnpm     # ensures pnpm is available
   cd frontend
   pnpm install
=======

## What’s inside

| Layer     | Stack                                              | Highlights |
|-----------|----------------------------------------------------|------------|
| Frontend  | Next.js 14 (App Router), React, handcrafted CSS    | Landing page for issuing/redeeming tokens and a responsive chat workspace with countdown + connection state |
| Backend   | FastAPI, SQLAlchemy ORM (SQLite)                   | Token issuance (10/hour rate limit), session lifecycle management, WebSocket bridge for message exchange & deletion |
| Infra     | Docker Compose (frontend + backend)                | Hot reload for local development with a single `docker compose up` |

## Local development

1. **Install frontend dependencies**
   ```bash
   corepack enable pnpm   # ensures pnpm is available
   cd frontend
   pnpm install

>>>>>>> bdce5977
   ```
2. **Create a Python virtual env** (optional but recommended) and install backend deps:
   ```bash
   cd ../backend
   python -m venv .venv
   source .venv/bin/activate
   pip install -r requirements.txt
   ```
3. **Run the backend**
   ```bash
<<<<<<< HEAD
   uvicorn app.main:app --host 0.0.0.0 --port 8000 --reload
   ```
   Exposing on `0.0.0.0` lets other machines on your LAN reach the API at `http://192.168.1.45:8000`.
4. **Run the frontend**
   ```bash
   cd ../frontend
   NEXT_PUBLIC_API_BASE_URL=http://192.168.1.45:8000 \
   NEXT_PUBLIC_WS_BASE_URL=ws://192.168.1.45:8000 \
   pnpm dev --hostname 0.0.0.0 --port 3000
   ```
5. Open http://192.168.1.45:3000 from any device on the same network to mint tokens and join sessions.
=======
   uvicorn app.main:app --reload
   ```
4. **Run the frontend**
   ```bash
   cd ../frontend
   pnpm dev
   ```
5. Open http://localhost:3000 – the landing page lets you mint tokens and join sessions.
>>>>>>> bdce5977

### Dockerized workflow

```bash
cd infra
docker compose up --build
```

This spins up the FastAPI backend on port **8000** (with SQLite persistence under `backend/data/`) and the Next.js frontend on
<<<<<<< HEAD
port **3000**, both reachable via the LAN IP `http://192.168.1.45`.
=======
port **3000**.
>>>>>>> bdce5977

## Key concepts

- **Token minting** – Each device can request up to 10 tokens per hour. The requester picks the validity window (one day/week/
  month/year), the active session TTL, and the per-message character cap (200–16,000).
- **Joining & activation** – The first device to join reserves the host seat. The second activates the session, starts the
  countdown, and locks the token to both participants.
- **WebSocket messaging** – Messages are relayed as signed bundles. Either author can delete their own line, instantly removing
  it from both histories. When the timer expires the backend closes the session and notifies both peers.

## Project structure

```
backend/
    app/
      config.py          # Settings & environment parsing
      database.py        # SQLAlchemy engine + session helpers
      main.py            # FastAPI routes + WebSocket gateway
      models.py          # SQLAlchemy ORM models
      schemas.py         # Pydantic request/response models
  requirements.txt
  tests/
    test_sessions.py   # Token issuance & join flow tests
frontend/
  app/                 # Next.js routes (landing page + session UI)
  components/          # Reusable client components
  lib/                 # Frontend helpers (API endpoints)
infra/
  docker-compose.yml   # Backend + frontend services
```

## Testing

- **Backend**: `cd backend && pytest`
- **Frontend**: rely on TypeScript + Next.js compilation (run `pnpm lint`/`pnpm test` when adding unit tests).

## Environment variables

| Variable                  | Default                     | Purpose                                    |
|---------------------------|-----------------------------|--------------------------------------------|
| `CHAT_DATABASE_URL`       | `sqlite:///./data/chat_orbit.db` | Database location (SQLite file by default) |
| `CHAT_TOKEN_RATE_LIMIT_PER_HOUR` | `10`                | Maximum token requests per IP each hour    |
<<<<<<< HEAD
| `NEXT_PUBLIC_API_BASE_URL`| `http://192.168.1.45:8000`  | Frontend → backend HTTP base (LAN-ready)   |
| `NEXT_PUBLIC_WS_BASE_URL` | `ws://192.168.1.45:8000`    | Frontend → backend WebSocket base (LAN-ready) |
=======
| `NEXT_PUBLIC_API_BASE_URL`| `http://localhost:8000`     | Frontend → backend HTTP base               |
| `NEXT_PUBLIC_WS_BASE_URL` | `ws://localhost:8000`       | Frontend → backend WebSocket base          |
>>>>>>> bdce5977

Everything else ships with sensible defaults so you can get started immediately.<|MERGE_RESOLUTION|>--- conflicted
+++ resolved
@@ -3,7 +3,6 @@
 A lightweight rebuild of ChatOrbit focused on issuing limited-use chat tokens and connecting exactly two devices in an
 end-to-end session. The backend only mints tokens, validates joins, and relays encrypted message bundles; the frontend provides
 an elegant control surface for the host and guest.
-<<<<<<< HEAD
 
 ## What’s inside
 
@@ -22,57 +21,27 @@
    corepack enable pnpm     # ensures pnpm is available
    cd frontend
    pnpm install
-=======
-
-## What’s inside
-
-| Layer     | Stack                                              | Highlights |
-|-----------|----------------------------------------------------|------------|
-| Frontend  | Next.js 14 (App Router), React, handcrafted CSS    | Landing page for issuing/redeeming tokens and a responsive chat workspace with countdown + connection state |
-| Backend   | FastAPI, SQLAlchemy ORM (SQLite)                   | Token issuance (10/hour rate limit), session lifecycle management, WebSocket bridge for message exchange & deletion |
-| Infra     | Docker Compose (frontend + backend)                | Hot reload for local development with a single `docker compose up` |
-
-## Local development
-
-1. **Install frontend dependencies**
-   ```bash
-   corepack enable pnpm   # ensures pnpm is available
-   cd frontend
-   pnpm install
-
->>>>>>> bdce5977
    ```
 2. **Create a Python virtual env** (optional but recommended) and install backend deps:
    ```bash
    cd ../backend
-   python -m venv .venv
-   source .venv/bin/activate
+   virtualenv -p python3 --system-site-packages --prompt '|> ChatOrbit_DEV <|' env
+   .env/bin/activate
    pip install -r requirements.txt
    ```
 3. **Run the backend**
    ```bash
-<<<<<<< HEAD
    uvicorn app.main:app --host 0.0.0.0 --port 8000 --reload
    ```
-   Exposing on `0.0.0.0` lets other machines on your LAN reach the API at `http://192.168.1.45:8000`.
+   Exposing on `0.0.0.0` lets other machines on your LAN reach the API at `http://192.168.1.145:8000`.
 4. **Run the frontend**
    ```bash
    cd ../frontend
-   NEXT_PUBLIC_API_BASE_URL=http://192.168.1.45:8000 \
-   NEXT_PUBLIC_WS_BASE_URL=ws://192.168.1.45:8000 \
+   NEXT_PUBLIC_API_BASE_URL=http://192.168.1.145:8000 \
+   NEXT_PUBLIC_WS_BASE_URL=ws://192.168.1.145:8000 \
    pnpm dev --hostname 0.0.0.0 --port 3000
    ```
-5. Open http://192.168.1.45:3000 from any device on the same network to mint tokens and join sessions.
-=======
-   uvicorn app.main:app --reload
-   ```
-4. **Run the frontend**
-   ```bash
-   cd ../frontend
-   pnpm dev
-   ```
-5. Open http://localhost:3000 – the landing page lets you mint tokens and join sessions.
->>>>>>> bdce5977
+5. Open http://192.168.1.145:3000 from any device on the same network to mint tokens and join sessions.
 
 ### Dockerized workflow
 
@@ -82,11 +51,7 @@
 ```
 
 This spins up the FastAPI backend on port **8000** (with SQLite persistence under `backend/data/`) and the Next.js frontend on
-<<<<<<< HEAD
-port **3000**, both reachable via the LAN IP `http://192.168.1.45`.
-=======
-port **3000**.
->>>>>>> bdce5977
+port **3000**, both reachable via the LAN IP `http://192.168.1.145`.
 
 ## Key concepts
 
@@ -129,12 +94,7 @@
 |---------------------------|-----------------------------|--------------------------------------------|
 | `CHAT_DATABASE_URL`       | `sqlite:///./data/chat_orbit.db` | Database location (SQLite file by default) |
 | `CHAT_TOKEN_RATE_LIMIT_PER_HOUR` | `10`                | Maximum token requests per IP each hour    |
-<<<<<<< HEAD
-| `NEXT_PUBLIC_API_BASE_URL`| `http://192.168.1.45:8000`  | Frontend → backend HTTP base (LAN-ready)   |
-| `NEXT_PUBLIC_WS_BASE_URL` | `ws://192.168.1.45:8000`    | Frontend → backend WebSocket base (LAN-ready) |
-=======
-| `NEXT_PUBLIC_API_BASE_URL`| `http://localhost:8000`     | Frontend → backend HTTP base               |
-| `NEXT_PUBLIC_WS_BASE_URL` | `ws://localhost:8000`       | Frontend → backend WebSocket base          |
->>>>>>> bdce5977
+| `NEXT_PUBLIC_API_BASE_URL`| `http://192.168.1.145:8000`  | Frontend → backend HTTP base (LAN-ready)   |
+| `NEXT_PUBLIC_WS_BASE_URL` | `ws://192.168.1.145:8000`    | Frontend → backend WebSocket base (LAN-ready) |
 
 Everything else ships with sensible defaults so you can get started immediately.